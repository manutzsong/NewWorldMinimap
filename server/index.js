--- conflicted
+++ resolved
@@ -17,11 +17,7 @@
 // Set rate limiter
 const limiter = rateLimit({
     windowMs: 1000, // 1 second
-<<<<<<< HEAD
-    max: 1 // 1 request max
-=======
     max: 4 // 4 request max
->>>>>>> 2758b79f
 });
 app.use(limiter);
 
