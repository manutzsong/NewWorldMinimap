const path = require('path');
const HtmlWebpackPlugin = require('html-webpack-plugin');
const Dotenv = require('dotenv-webpack');
const CopyPlugin = require('copy-webpack-plugin');
const { CleanWebpackPlugin } = require('clean-webpack-plugin');
const OverwolfPlugin = require('./overwolf.webpack');

const appName = "CptWesley's Minimap";
const appVersion = require('./package.json').version;
const appDate = new Date().toISOString();

module.exports = (env, argv) => {
    const prod = argv['mode'] !== 'development';
    const templateParameters = {
        appName,
        appVersion,
        appDate,
        prod,
    };

    return {
        entry: {
            background: './src/OverwolfWindows/background/background.ts',
            desktop: './src/OverwolfWindows/desktop/desktop.ts',
            in_game: './src/OverwolfWindows/in_game/in_game.ts'
        },
        devtool: 'source-map',
        module: {
            rules: [
                {
                    test: /\.tsx?$/,
                    use: 'ts-loader',
                    exclude: /node_modules/
                },
                {
                    test: /\.css$/,
                    use: [
                        'style-loader',
                        'css-loader',
                    ],
                },
            ],
        },
        resolve: {
<<<<<<< HEAD
            extensions: ['.ts', '.tsx', '.js', '.jsx'],
=======
            extensions: ['.ts', '.tsx', '.js'],
            alias: {
                "@": path.resolve(__dirname, 'src'),
            },
>>>>>>> 9672a801
        },
        output: {
            path: path.resolve(__dirname, 'dist/'),
            filename: 'js/[name].js'
        },
        plugins: [
            new CleanWebpackPlugin,
            new CopyPlugin({
                patterns: [{ from: "public", to: "./" }],
            }),
            new HtmlWebpackPlugin({
                template: './src/OverwolfWindows/background/background.html',
                templateParameters,
                filename: path.resolve(__dirname, './dist/background.html'),
                chunks: ['background']
            }),
            new HtmlWebpackPlugin({
                template: './src/OverwolfWindows/desktop/desktop.html',
                templateParameters,
                filename: path.resolve(__dirname, './dist/desktop.html'),
                chunks: ['desktop']
            }),
            new HtmlWebpackPlugin({
                template: './src/OverwolfWindows/in_game/in_game.html',
                templateParameters,
                filename: path.resolve(__dirname, './dist/in_game.html'),
                chunks: ['in_game']
            }),
            new Dotenv(),
            new OverwolfPlugin(env)
        ]
    };
};<|MERGE_RESOLUTION|>--- conflicted
+++ resolved
@@ -42,14 +42,10 @@
             ],
         },
         resolve: {
-<<<<<<< HEAD
             extensions: ['.ts', '.tsx', '.js', '.jsx'],
-=======
-            extensions: ['.ts', '.tsx', '.js'],
             alias: {
                 "@": path.resolve(__dirname, 'src'),
             },
->>>>>>> 9672a801
         },
         output: {
             path: path.resolve(__dirname, 'dist/'),
