--- conflicted
+++ resolved
@@ -125,7 +125,7 @@
         const town = getNearestTown(centerPos);
         const zoomLevel = town.distance <= townZoomDistance ? appContext.settings.townZoomLevel : appContext.settings.zoomLevel;
 
-        let worldPos = canvasToMinimapCoordinate(canvasPos, centerPos, zoomLevel, width, height);
+        let worldPos = canvasCoordinateToWorld(canvasPos, centerPos, zoomLevel, width, height);
         if (appContext.settings.compassMode && (appContext.isTransparentSurface ?? false)) {
             worldPos = rotateAround(centerPos, worldPos, -currentPlayerAngle.current);
         }
@@ -145,54 +145,16 @@
     }
 
     function handlePointerDown(e: React.PointerEvent<HTMLCanvasElement>) {
-<<<<<<< HEAD
-        if (e.pointerType === 'mouse' && e.button === 1) {
-            if (!canvas.current) { return; }
-            const canvasPos = { x: e.clientX, y: e.clientY };
-            const centerPos = mapPositionOverride.current ?? currentPlayerPosition.current;
-            const width = canvas.current.width;
-            const height = canvas.current.height;
-
-            const town = getNearestTown(centerPos);
-            const zoomLevel = town.distance <= townZoomDistance ? appContext.settings.townZoomLevel : appContext.settings.zoomLevel;
-
-            let worldPos = canvasCoordinateToWorld(canvasPos, centerPos, zoomLevel, width, height);
-            if (appContext.settings.compassMode && (appContext.isTransparentSurface ?? false)) {
-                worldPos = rotateAround(centerPos, worldPos, -currentPlayerAngle.current);
-            }
-            const currentTarget = getNavTarget();
-
-            if (currentTarget && squaredDistance(worldPos, currentTarget) < 200) {
-                resetNav();
-            } else {
-                setNav(currentPlayerPosition.current, worldPos);
-            }
-
-            redraw(true);
-        }
-
-        // Left mouse button only
-        if (e.pointerType === 'mouse' && e.button === 0) {
+        if ((interactionMode === 'drag' && e.button === 0) || (interactionMode !== 'drag' && e.button === 1)) {
             scrollingMap.current = {
                 pointerId: e.pointerId,
                 position: { x: e.pageX, y: e.pageY },
                 threshold: false,
             };
+            setIsMapDragging(true);
             e.currentTarget.setPointerCapture(e.pointerId);
-=======
-        if ((interactionMode === 'drag' && e.button === 0) || (interactionMode !== 'drag' && e.button === 1)) {
-            if (NWMM_APP_WINDOW === 'desktop') {
-                scrollingMap.current = {
-                    pointerId: e.pointerId,
-                    position: { x: e.pageX, y: e.pageY },
-                    threshold: false,
-                };
-                setIsMapDragging(true);
-                e.currentTarget.setPointerCapture(e.pointerId);
-            }
         } else if ((interactionMode === 'destination' && e.button === 0) || (interactionMode === 'drag' && e.button === 1)) {
             setNavigation({ x: e.pageX, y: e.pageY });
->>>>>>> 40f73989
         }
     }
 
@@ -347,19 +309,5 @@
         <div className={classes.cacheStatus}>
             {tilesDownloading > 0 && <p>{t('minimap.tilesLoading', { count: tilesDownloading })}</p>}
         </div>
-<<<<<<< HEAD
-        <MinimapToolbar className={classes.mapControls}>
-            <MinimapToolbarIconButton onClick={() => zoomBy(getZoomLevel() / -5)} title={t('minimap.zoomIn')}>
-                <ZoomInIcon />
-            </MinimapToolbarIconButton>
-            <MinimapToolbarIconButton onClick={() => zoomBy(getZoomLevel() / 5)} title={t('minimap.zoomOut')}>
-                <ZoomOutIcon />
-            </MinimapToolbarIconButton>
-            {isMapDragged && <MinimapToolbarIconButton className={classes.recenter} onClick={onRecenterMap} title={t('minimap.recenter')}>
-                <RecenterIcon />
-            </MinimapToolbarIconButton>}
-        </MinimapToolbar>
-=======
->>>>>>> 40f73989
     </div>;
 }