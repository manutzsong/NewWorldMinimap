import clsx from 'clsx';
import React, { useContext, useEffect, useRef, useState } from 'react';
import { AppContext } from './contexts/AppContext';
import { globalLayers } from './globalLayers';
import { registerEventCallback } from './logic/hooks';
import { getIcon, GetPlayerIcon, setIconScale } from './logic/icons';
import { getMapTiles } from './logic/map';
import { getMarkers } from './logic/markers';
import { getTileCache } from './logic/tileCache';
import { getTileMarkerCache } from './logic/tileMarkerCache';
import { toMinimapCoordinate } from './logic/tiles';
import { rotateAround } from './logic/util';
import { makeStyles } from './theme';

const debugLocations = {
    default: { x: 7728.177, y: 1988.299 } as Vector2,
    city: { x: 8912, y: 5783 } as Vector2,
};

interface IProps {
    className?: string;
}

const useStyles = makeStyles()({
    minimap: {
        position: 'relative',
    },
    cacheStatus: {
        background: 'rgba(0, 0, 0, 0.5)',
        color: '#ffffff',
        position: 'absolute',
        left: 0,
        bottom: 0,
        zIndex: globalLayers.minimapCacheStatus,
    },
    canvas: {
        width: '100%',
        height: '100%',
        position: 'fixed',
        top: 0,
        left: 0,
        right: 0,
        bottom: 0,
        zIndex: globalLayers.minimapCanvas,
    },
});

const tileCache = getTileCache();
const markerCache = getTileMarkerCache();

export default function Minimap(props: IProps) {
    const {
        className,
    } = props;
    const { classes } = useStyles();

    const [currentPosition, setCurrentPosition] = useState<Vector2>(debugLocations.default);
<<<<<<< HEAD
    const [currentRotation, setCurrentRotation] = useState<number>(0);
    const [tilesDownloading, setTilesDownloading] = useState(0);
=======
    const [lastPosition, setLastPosition] = useState<Vector2>(currentPosition);
>>>>>>> d3de4e6c
    const canvas = useRef<HTMLCanvasElement>(null);

    const lastDraw = useRef(0);
    const appContext = useContext(AppContext);

    const dynamicStyling: React.CSSProperties = {};
    if (appContext.isTransparentSurface) {
        dynamicStyling.clipPath = appContext.value.shape;
    }

    const draw = async () => {
        const ctx = canvas.current?.getContext('2d');
        const currentDraw = Date.now();
        lastDraw.current = currentDraw;

        const angle = Math.atan2(currentPosition.x - lastPosition.x, currentPosition.y - lastPosition.y);
        const zoomLevel = appContext.value.zoomLevel;
        const renderAsCompass = appContext.value.compassMode && (appContext.isTransparentSurface ?? false);

        setIconScale(appContext.value.iconScale);

        if (!ctx) {
            return;
        }

        if (lastDraw.current !== currentDraw) {
            return;
        }

        ctx.canvas.width = ctx.canvas.clientWidth;
        ctx.canvas.height = ctx.canvas.clientHeight;

        const centerX = ctx.canvas.width / 2;
        const centerY = ctx.canvas.height / 2;

        const tiles = getMapTiles(currentPosition, ctx.canvas.width * zoomLevel, ctx.canvas.height * zoomLevel, renderAsCompass ? -angle : 0);
        const offset = toMinimapCoordinate(currentPosition, currentPosition, ctx.canvas.width * zoomLevel, ctx.canvas.height * zoomLevel);

        let toDraw: Marker[] = [];

        for (let x = 0; x < tiles.length; x++) {
            const row = tiles[x];
            for (let y = 0; y < row.length; y++) {
                const tile = row[y];
                const bitmap = tile.image;

                if (lastDraw.current !== currentDraw) {
                    return;
                }

                if (!bitmap) {
                    continue;
                }

                if (renderAsCompass) {
                    ctx.save();
                    ctx.translate(centerX, centerY);
                    ctx.rotate(-angle);
                    ctx.translate(-centerX, -centerY);
                    ctx.drawImage(bitmap,
                        bitmap.width / zoomLevel * x + centerX - offset.x / zoomLevel,
                        bitmap.height / zoomLevel * y + centerY - offset.y / zoomLevel,
                        bitmap.width / zoomLevel,
                        bitmap.height / zoomLevel
                    );
                    ctx.restore();
                } else {
                    ctx.drawImage(bitmap,
                        bitmap.width / zoomLevel * x + centerX - offset.x / zoomLevel,
                        bitmap.height / zoomLevel * y + centerY - offset.y / zoomLevel,
                        bitmap.width / zoomLevel,
                        bitmap.height / zoomLevel
                    );
                }

                toDraw = toDraw.concat(tile.markers);
            }
        }

        const iconSettings = appContext.value.iconSettings;

        if (!iconSettings) {
            return;
        }

        for (const marker of toDraw) {
            const catSettings = iconSettings.categories[marker.category];
            if (!catSettings || !catSettings.value) {
                continue;
            }

            const typeSettings = catSettings.types[marker.type];
            if (typeSettings && !typeSettings.value) {
                continue;
            }

            const imgPos = toMinimapCoordinate(currentPosition, marker.pos, ctx.canvas.width * zoomLevel, ctx.canvas.height * zoomLevel);
            const icon = await getIcon(marker.type, marker.category);
            const imgPosCorrected = { x: imgPos.x / zoomLevel - offset.x / zoomLevel + centerX, y: imgPos.y / zoomLevel - offset.y / zoomLevel + centerY };

            if (lastDraw.current !== currentDraw) {
                return;
            }

            if (renderAsCompass) {
                const rotated = rotateAround({ x: centerX, y: centerY }, imgPosCorrected, -angle);
                ctx.drawImage(icon, rotated.x - icon.width / 2, rotated.y - icon.height / 2);
            } else {
                ctx.drawImage(icon, imgPosCorrected.x - icon.width / 2, imgPosCorrected.y - icon.height / 2);
            }

            if (appContext.value.showText) {
                ctx.textAlign = 'center';
                ctx.font = Math.round(icon.height / 1.5) + 'px sans-serif';
                ctx.strokeStyle = '#000';
                ctx.fillStyle = '#fff';

                if (renderAsCompass) {
                    const rotated = rotateAround({ x: centerX, y: centerY }, imgPosCorrected, -angle);
                    ctx.strokeText(marker.text, rotated.x, rotated.y + icon.height);
                    ctx.fillText(marker.text, rotated.x, rotated.y + icon.height);
                } else {
                    ctx.strokeText(marker.text, imgPosCorrected.x, imgPosCorrected.y + icon.height);
                    ctx.fillText(marker.text, imgPosCorrected.x, imgPosCorrected.y + icon.height);
                }
            }
        }

        const playerIcon = await GetPlayerIcon();

        if (lastDraw.current !== currentDraw) {
            return;
        }

        if (renderAsCompass) {
            ctx.drawImage(playerIcon, centerX - playerIcon.width / 2, centerY - playerIcon.height / 2);
        } else {
            ctx.save();
            ctx.translate(centerX, centerY);
            ctx.rotate(angle);
            ctx.translate(-centerX, -centerY);
            ctx.drawImage(playerIcon, centerX - playerIcon.width / 2, centerY - playerIcon.height / 2);
            ctx.restore();
        }
    };

    // Store the `draw` function in a ref object, so we can always access the latest one.
    const drawRef = useRef(draw);
    drawRef.current = draw;

    function redraw() {
        // Use the `draw` in the ref to get the most up-to-date one
        drawRef.current();
    }

    function setPosition(pos: Vector2) {
        if (pos.x === currentPosition.x && pos.y === currentPosition.y) {
            return;
        }

        setLastPosition(currentPosition);
        setCurrentPosition(pos);
    }

    useEffect(() => {
        redraw();
    }, [currentPosition, appContext]);

    useEffect(() => {
        function handleTileDownloadingCountChange(count: number) {
            setTilesDownloading(count);
            if (count === 0) {
                redraw();
            }
        }

        function handleMarkersLoaded() {
            redraw();
        }

        const tileRegistration = tileCache.registerOnTileDownloadingCountChange(handleTileDownloadingCountChange);
        const markerRegistration = markerCache.registerOnMarkersLoaded(handleMarkersLoaded);
        return () => {
            tileRegistration();
            markerRegistration();
        };
    }, []);

    useEffect(() => {
        // Expose the setPosition and getMarkers window on the global Window object
        (window as any).setPosition = setPosition;
        (window as any).getMarkers = getMarkers;

        window.addEventListener('resize', redraw);

        const callbackUnregister = registerEventCallback(info => {
            setPosition(info.position);
        });

        return function () {
            window.removeEventListener('resize', redraw);
            callbackUnregister();
        };
    }, [currentPosition]);

    return <div className={clsx(classes.minimap, className)}>
        <canvas
            ref={canvas}
            className={clsx(classes.canvas)}
            style={dynamicStyling}
        />
        <div className={classes.cacheStatus}>
            {tilesDownloading > 0 &&
                <p>Loading {tilesDownloading} tiles</p>
            }
        </div>
    </div>;
}<|MERGE_RESOLUTION|>--- conflicted
+++ resolved
@@ -55,12 +55,8 @@
     const { classes } = useStyles();
 
     const [currentPosition, setCurrentPosition] = useState<Vector2>(debugLocations.default);
-<<<<<<< HEAD
-    const [currentRotation, setCurrentRotation] = useState<number>(0);
+    const [lastPosition, setLastPosition] = useState<Vector2>(currentPosition);
     const [tilesDownloading, setTilesDownloading] = useState(0);
-=======
-    const [lastPosition, setLastPosition] = useState<Vector2>(currentPosition);
->>>>>>> d3de4e6c
     const canvas = useRef<HTMLCanvasElement>(null);
 
     const lastDraw = useRef(0);
