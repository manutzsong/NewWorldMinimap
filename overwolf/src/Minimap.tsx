--- conflicted
+++ resolved
@@ -93,15 +93,10 @@
 
     const appContext = useContext(AppContext);
 
-<<<<<<< HEAD
     const currentMapPosition = useRef<Vector2>({x:9200, y:8110} );
     const currentPlayerPosition = useRef<Vector2>({x:9200, y:8110});
+    const currentFriends = useRef<FriendData[]>([]);
     const lastPlayerPosition = useRef<Vector2>(currentPlayerPosition.current);
-=======
-    const currentPosition = useRef<Vector2>(appContext.settings.lastKnownPosition);
-    const currentFriends = useRef<FriendData[]>([]);
-    const lastPosition = useRef<Vector2>(currentPosition.current);
->>>>>>> de8d21f6
     const lastPositionUpdate = useRef<number>(performance.now());
     const lastAngle = useRef<number>(0);
     const playerName = useRef<string>('UnknownFriend');
@@ -124,12 +119,7 @@
         dynamicStyling.clipPath = appContext.settings.shape;
     }
 
-<<<<<<< HEAD
     const draw = (pos: Vector2, mapPos: Vector2, angle: number) => {
-=======
-    // eslint-disable-next-line complexity
-    const draw = (pos: Vector2, angle: number) => {
->>>>>>> de8d21f6
         const ctx = canvas.current?.getContext('2d');
         const currentDraw = performance.now();
         lastDraw.current = currentDraw;
@@ -319,13 +309,8 @@
             return;
         }
 
-<<<<<<< HEAD
-        if (timeDif > positionUpdateRate || squaredDistance(lastPlayerPosition.current, currentPlayerPosition.current) > 1000 || appContext.settings.interpolation === 'none' || scrollingMap.current) {
+        if (timeDif > positionUpdateRate || squaredDistance(lastPlayerPosition.current, currentPlayerPosition.current) > positionUpdateRate || appContext.settings.interpolation === 'none' || scrollingMap.current) {
             draw(currentPlayerPosition.current, currentMapPosition.current, currentAngle);
-=======
-        if (timeDif > positionUpdateRate || squaredDistance(lastPosition.current, currentPosition.current) > positionUpdateRate || appContext.settings.interpolation === 'none') {
-            draw(currentPosition.current, currentAngle);
->>>>>>> de8d21f6
             return;
         }
 
@@ -363,9 +348,6 @@
     }
 
     function setPosition(pos: Vector2) {
-<<<<<<< HEAD
-        if (pos.x === currentPlayerPosition.current.x && pos.y === currentPlayerPosition.current.y) {
-=======
         if (appContext.settings.shareLocation) {
             const sharedLocation = updateFriendLocation(getFriendCode(), playerName.current, pos, appContext.settings.friends);
             sharedLocation.then(r => {
@@ -377,8 +359,7 @@
             });
         }
 
-        if (pos.x === currentPosition.current.x && pos.y === currentPosition.current.y) {
->>>>>>> de8d21f6
+        if (pos.x === currentPlayerPosition.current.x && pos.y === currentPlayerPosition.current.y) {
             return;
         }
 
