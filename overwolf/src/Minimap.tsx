--- conflicted
+++ resolved
@@ -3,6 +3,7 @@
 import { useTranslation } from 'react-i18next';
 import { keyframes } from 'tss-react';
 import RecenterIcon from '@/Icons/RecenterIcon';
+import { drawMapHoverLabel } from '@/Minimap/drawMapLabels';
 import MinimapToolbar from '@/MinimapToolbar';
 import { AppContext } from './contexts/AppContext';
 import { globalLayers } from './globalLayers';
@@ -15,15 +16,10 @@
 import { setNav } from './logic/navigation/navigation';
 import { store } from './logic/storage';
 import { getTileCache } from './logic/tileCache';
-<<<<<<< HEAD
 import { canvasToMinimapCoordinate } from './logic/tiles';
-import useMinimapRenderer from './Minimap/useMinimapRenderer';
-=======
 import useMinimapRenderer, { lastDrawCache } from './Minimap/useMinimapRenderer';
->>>>>>> cd38e814
 import MinimapToolbarIconButton from './MinimapToolbarIconButton';
 import { makeStyles } from './theme';
-import { drawMapHoverLabel } from '@/Minimap/drawMapLabels';
 
 interface IProps {
     className?: string;
@@ -170,7 +166,6 @@
             return;
         }
         // Left mouse button only
-<<<<<<< HEAD
         if (e.pointerType === 'mouse' && e.button === 0) {
             scrollingMap.current = {
                 pointerId: e.pointerId,
@@ -192,17 +187,6 @@
             setNav(currentPlayerPosition.current, worldPos);
             redraw(true);
         }
-=======
-        if (e.pointerType === 'mouse' && e.button !== 0) {
-            return;
-        }
-        scrollingMap.current = {
-            pointerId: e.pointerId,
-            position: { x: e.pageX, y: e.pageY },
-            threshold: false,
-        };
-        e.currentTarget.setPointerCapture(e.pointerId);
->>>>>>> cd38e814
     }
 
     function onRecenterMap() {
@@ -340,13 +324,13 @@
         </div>
         {NWMM_APP_WINDOW === 'desktop' && <MinimapToolbar className={classes.mapControls}>
             <MinimapToolbarIconButton onClick={() => zoomBy(getZoomLevel() / -5)} title={t('minimap.zoomIn')}>
-                <ZoomInIcon/>
+                <ZoomInIcon />
             </MinimapToolbarIconButton>
             <MinimapToolbarIconButton onClick={() => zoomBy(getZoomLevel() / 5)} title={t('minimap.zoomOut')}>
-                <ZoomOutIcon/>
+                <ZoomOutIcon />
             </MinimapToolbarIconButton>
             {isMapDragged && <MinimapToolbarIconButton className={classes.recenter} onClick={onRecenterMap} title={t('minimap.recenter')}>
-                <RecenterIcon/>
+                <RecenterIcon />
             </MinimapToolbarIconButton>}
         </MinimapToolbar>}
     </div>;
