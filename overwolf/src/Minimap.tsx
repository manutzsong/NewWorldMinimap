--- conflicted
+++ resolved
@@ -84,15 +84,6 @@
 
     const appContext = useContext(AppContext);
 
-<<<<<<< HEAD
-    const mapPositionOverride = useRef<Vector2>();
-    const currentPlayerPosition = useRef<Vector2>(appContext.settings.lastKnownPosition);
-    const currentFriends = useRef<PlayerDataPlain[]>([]);
-    const lastPlayerPosition = useRef<Vector2>(currentPlayerPosition.current);
-    const lastPositionUpdate = useRef<number>(performance.now());
-    const lastAngle = useRef<number>(0);
-=======
->>>>>>> 233a045d
     const playerName = useRef<string>('UnknownFriend');
 
     const [tilesDownloading, setTilesDownloading] = useState(0);
