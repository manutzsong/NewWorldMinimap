import { toMinimapCoordinate } from '@/logic/tiles';
import { MapIconRendererParameters, MapRendererParameters } from './useMinimapRenderer';

export default function drawMapPlayer(params: MapRendererParameters, iconParams: MapIconRendererParameters) {
    const {
<<<<<<< HEAD
        context: ctx,
        centerX,
        centerY,
        unscaledOffset: offset,
=======
        context: ctx, center, offset,
>>>>>>> c1ecf928

        playerPosition,
        mapCenterPosition,
        renderAsCompass,
        zoomLevel,
        angle,
    } = params;

    const {
        mapIconsCache,
    } = iconParams;

    const playerIcon = mapIconsCache.getPlayerIcon();

    if (playerIcon) {
        if (renderAsCompass) {
            ctx.drawImage(playerIcon, center.x - playerIcon.width / 2, center.y - playerIcon.height / 2);
        } else {
<<<<<<< HEAD
            const mapPos = toMinimapCoordinate(mapCenterPosition, playerPosition, ctx.canvas.width, ctx.canvas.height, zoomLevel, 1);
=======
            const mapPos = toMinimapCoordinate(mapCenterPosition, playerPosition, ctx.canvas.width * zoomLevel,
                ctx.canvas.height * zoomLevel);
>>>>>>> c1ecf928
            const imgPosCorrected = {
                x: mapPos.x / zoomLevel - offset.x / zoomLevel + center.x,
                y: mapPos.y / zoomLevel - offset.y / zoomLevel + center.y,
            };
            ctx.save();
            ctx.translate(imgPosCorrected.x, imgPosCorrected.y);
            ctx.rotate(angle);
            ctx.translate(-imgPosCorrected.x, -imgPosCorrected.y);
            ctx.drawImage(playerIcon, imgPosCorrected.x - playerIcon.width / 2,
                imgPosCorrected.y - playerIcon.height / 2);
            ctx.restore();
        }
    }
}<|MERGE_RESOLUTION|>--- conflicted
+++ resolved
@@ -3,14 +3,9 @@
 
 export default function drawMapPlayer(params: MapRendererParameters, iconParams: MapIconRendererParameters) {
     const {
-<<<<<<< HEAD
         context: ctx,
-        centerX,
-        centerY,
+        center,
         unscaledOffset: offset,
-=======
-        context: ctx, center, offset,
->>>>>>> c1ecf928
 
         playerPosition,
         mapCenterPosition,
@@ -29,12 +24,7 @@
         if (renderAsCompass) {
             ctx.drawImage(playerIcon, center.x - playerIcon.width / 2, center.y - playerIcon.height / 2);
         } else {
-<<<<<<< HEAD
             const mapPos = toMinimapCoordinate(mapCenterPosition, playerPosition, ctx.canvas.width, ctx.canvas.height, zoomLevel, 1);
-=======
-            const mapPos = toMinimapCoordinate(mapCenterPosition, playerPosition, ctx.canvas.width * zoomLevel,
-                ctx.canvas.height * zoomLevel);
->>>>>>> c1ecf928
             const imgPosCorrected = {
                 x: mapPos.x / zoomLevel - offset.x / zoomLevel + center.x,
                 y: mapPos.y / zoomLevel - offset.y / zoomLevel + center.y,
