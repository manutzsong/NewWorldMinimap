import React, { useContext, useEffect, useRef, useState } from 'react';
import { AppContext } from '@/contexts/AppContext';
import MapIconsCache from '@/logic/mapIconsCache';
import { store, zoomLevelSettingBounds } from '@/logic/storage';
import { getTileCache } from '@/logic/tileCache';
import { getTileMarkerCache } from '@/logic/tileMarkerCache';
import { toMinimapCoordinate } from '@/logic/tiles';
import { getNearestTown } from '@/logic/townLocations';
import { getAngle, getAngleInterpolator, getNumberInterpolator, getVector2Interpolator, predictVector, squaredDistance, vector2Equal } from '@/logic/util';
import drawMapFriends from './drawMapFriends';
import drawMapMarkers from './drawMapMarkers';
import drawMapPlayer from './drawMapPlayer';
import drawMapTiles from './drawMapTiles';
import { angleInterpolationTime, locationInterpolationTime, mapFastZoom, mapSlowZoom, tooLargeDistance, townZoomDistance } from './mapConstants';
import { useInterpolation } from './useInterpolation';

export type MapRendererParameters = {
<<<<<<< HEAD
    context: CanvasRenderingContext2D,
    centerX: number,
    centerY: number,
    unscaledOffset: Vector2,
=======
    context: CanvasRenderingContext2D, center: Vector2, offset: Vector2,
>>>>>>> c1ecf928

    playerPosition: Vector2,
    mapCenterPosition: Vector2,
    renderAsCompass: boolean,
    zoomLevel: number,
    angle: number,
}

export type MapIconRendererParameters = {
    settings: IconSettings | undefined,
    mapIconsCache: MapIconsCache,
    iconScale: number,
    showText: boolean,
}

export type LastDrawCache = {
    mapRendererParams: MapRendererParameters,
    iconRendererParams: MapIconRendererParameters
};

export let lastDrawCache: LastDrawCache;

const tileCache = getTileCache();
const markerCache = getTileMarkerCache();
export default function useMinimapRenderer(canvas: React.RefObject<HTMLCanvasElement>) {
    const appContext = useContext(AppContext);

    const [mapIconsCache] = useState(() => new MapIconsCache());

    const currentPlayerPosition = useRef<Vector2>(appContext.settings.lastKnownPosition);
    const lastPlayerPosition = useRef<Vector2>(currentPlayerPosition.current);
    const lastPositionUpdate = useRef<number>(performance.now());

    const {
        get: getInterpolatedZoomLevel,
        update: updateInterpolatedZoomLevel,
        getCurrentValue: getCurrentZoomValue,
        isDone: zoomInterpolationDone,
    } = useInterpolation(getNumberInterpolator(appContext.settings.animationInterpolation), appContext.settings.zoomLevel, mapFastZoom);
    const {
        get: getInterpolatedAngle,
        update: updateInterpolatedAngle,
        isDone: angleInterpolationDone,
    } = useInterpolation(getAngleInterpolator(appContext.settings.animationInterpolation), 0, angleInterpolationTime);
    const {
        get: getInterpolatedPlayerPosition,
        update: updateInterpolatedPlayerPosition,
        isDone: playerPositionInterpolationDone,
    } = useInterpolation(getVector2Interpolator(appContext.settings.animationInterpolation), currentPlayerPosition.current, locationInterpolationTime, vector2Equal);

    const usingTownZoom = useRef(false);
    const lastAngle = useRef<number>(0);

    const mapPositionOverride = useRef<Vector2>();

    const currentFriends = useRef<FriendData[]>([]);

    function automaticTownZoom(playerPosition: Vector2) {
        let nextZoomLevel = appContext.settings.zoomLevel;
        const wasUsingTownZoom = usingTownZoom.current;

        if (appContext.settings.townZoom && !mapPositionOverride.current) {
            const town = getNearestTown(playerPosition);
            if (town.distance <= townZoomDistance) {
                nextZoomLevel = appContext.settings.townZoomLevel;
                if (!usingTownZoom.current) {
                    usingTownZoom.current = true;
                }
            } else if (usingTownZoom.current) {
                usingTownZoom.current = false;
            }
        } else if (usingTownZoom.current) {
            usingTownZoom.current = false;
            nextZoomLevel = appContext.settings.zoomLevel;
        }

        if (nextZoomLevel !== getCurrentZoomValue()) {
            // Use slow zoom if the town zoom marker changed, the default otherwise
            updateInterpolatedZoomLevel(nextZoomLevel, wasUsingTownZoom !== usingTownZoom.current ? mapSlowZoom : undefined);
        }
    }

    const draw = () => {

        const ctx = canvas.current?.getContext('2d');
        if (!ctx) {
            return;
        }

        const playerPos = getInterpolatedPlayerPosition();
        automaticTownZoom(playerPos);

        const angle = getInterpolatedAngle();
        const zoomLevel = getInterpolatedZoomLevel();

        const renderAsCompass = appContext.settings.compassMode && (appContext.isTransparentSurface ?? false);

        ctx.canvas.width = ctx.canvas.clientWidth;
        ctx.canvas.height = ctx.canvas.clientHeight;

        const center = {
            x: ctx.canvas.width / 2,
            y: ctx.canvas.height / 2,
        };

        const mapCenterPos = mapPositionOverride.current ?? playerPos;

<<<<<<< HEAD
        const unscaledOffset = toMinimapCoordinate(
            mapCenterPos,
            mapCenterPos,
            ctx.canvas.width,
            ctx.canvas.height,
            zoomLevel,
            1);
=======
        const offset = toMinimapCoordinate(mapCenterPos, mapCenterPos, ctx.canvas.width * zoomLevel,
            ctx.canvas.height * zoomLevel);
>>>>>>> c1ecf928

        const mapRendererParameters: MapRendererParameters = {
            angle,
            center,
            context: ctx,
            unscaledOffset,
            playerPosition: playerPos,
            mapCenterPosition: mapCenterPos,
            renderAsCompass,
            zoomLevel,
        };

        const toDraw = drawMapTiles(mapRendererParameters);

        const iconSettings = appContext.settings.iconSettings;

        if (!iconSettings) {
            return;
        }

        const mapIconRendererParameters: MapIconRendererParameters = {
            iconScale: appContext.settings.iconScale,
            mapIconsCache,
            settings: iconSettings,
            showText: appContext.settings.showText,
        };

        drawMapMarkers(mapRendererParameters, mapIconRendererParameters, toDraw);

        drawMapFriends(mapRendererParameters, mapIconRendererParameters, currentFriends.current);

        drawMapPlayer(mapRendererParameters, mapIconRendererParameters);

        lastDrawCache = {
            mapRendererParams: mapRendererParameters,
            iconRendererParams: mapIconRendererParameters,
        };
    };

    function drawWithInterpolation(force: boolean) {
        const interpolationsDone = zoomInterpolationDone() && angleInterpolationDone() && playerPositionInterpolationDone();

        if (interpolationsDone && !force) {
            return;
        }

        draw();
    }

    // Store the `drawWithInterpolation` function in a ref object, so we can always access the latest one.
    const drawWithInterpolationRef = useRef(drawWithInterpolation);
    drawWithInterpolationRef.current = drawWithInterpolation;

    function redraw(force: boolean) {
        drawWithInterpolationRef.current(force);
    }

    function setPlayerPosition(pos: Vector2) {
        if (pos.x === currentPlayerPosition.current.x && pos.y === currentPlayerPosition.current.y) {
            return;
        }

        lastAngle.current = getAngle(lastPlayerPosition.current, currentPlayerPosition.current);
        lastPositionUpdate.current = performance.now();
        lastPlayerPosition.current = currentPlayerPosition.current;
        currentPlayerPosition.current = pos;

        const bigPositionChange = squaredDistance(lastPlayerPosition.current, currentPlayerPosition.current) > tooLargeDistance;
        const updateTime = bigPositionChange ? 0 : undefined;

        if (!appContext.settings.extrapolateLocation) {
            updateInterpolatedPlayerPosition(currentPlayerPosition.current, updateTime);
        } else {
            const predictedPosition = predictVector(lastPlayerPosition.current, currentPlayerPosition.current);
            updateInterpolatedPlayerPosition(predictedPosition, updateTime);
        }
        updateInterpolatedAngle(getAngle(lastPlayerPosition.current, currentPlayerPosition.current), updateTime);

        redraw(true);
    }

    function getZoomLevel() {
        return usingTownZoom.current ? appContext.settings.townZoomLevel : appContext.settings.zoomLevel;
    }

    function zoomBy(delta: number) {
        const nextZoomLevel = Math.max(
            zoomLevelSettingBounds[0],
            Math.min(zoomLevelSettingBounds[1],
                getZoomLevel() + delta));
        const keyToUpdate = usingTownZoom.current ? 'townZoomLevel' : 'zoomLevel';
        appContext.update({ [keyToUpdate]: nextZoomLevel });
        store(keyToUpdate, nextZoomLevel);
    }

    // Recreate the icons when the icon scale changes
    useEffect(() => {
        mapIconsCache.initialize(appContext.settings.iconScale);
    }, [appContext.settings.iconScale]);

    // This effect listens for events from asset caches/stores.
    useEffect(() => {
        function handleTileDownloadingCountChange(count: number) {
            if (count === 0) {
                redraw(true);
            }
        }

        function handleAssetsLoaded() {
            redraw(true);
        }

        const tileRegistration = tileCache.registerOnTileDownloadingCountChange(handleTileDownloadingCountChange, window);
        const markerRegistration = markerCache.registerOnMarkersLoaded(handleAssetsLoaded, window);
        const mapIconsCacheRegistration = mapIconsCache.registerMapIconsLoaded(handleAssetsLoaded, window);
        return () => {
            tileRegistration();
            markerRegistration();
            mapIconsCacheRegistration();
        };
    }, []);

    const updateOn = [
        appContext.isTransparentSurface,
        appContext.settings.animationInterpolation,
        appContext.settings.compassMode,
        appContext.settings.extrapolateLocation,
        appContext.settings.iconScale,
        appContext.settings.iconSettings,
        appContext.settings.showText,
        appContext.settings.townZoom,
        appContext.settings.townZoomLevel,
        appContext.settings.zoomLevel,
    ];

    useEffect(() => {
        redraw(true);
    }, updateOn);

    return {
        currentFriends,
        currentPlayerPosition: currentPlayerPosition as { readonly current: Readonly<Vector2> },
        getZoomLevel,
        mapPositionOverride,
        redraw,
        setPlayerPosition,
        zoomBy,
    };
}<|MERGE_RESOLUTION|>--- conflicted
+++ resolved
@@ -15,15 +15,9 @@
 import { useInterpolation } from './useInterpolation';
 
 export type MapRendererParameters = {
-<<<<<<< HEAD
     context: CanvasRenderingContext2D,
-    centerX: number,
-    centerY: number,
+    center: Vector2,
     unscaledOffset: Vector2,
-=======
-    context: CanvasRenderingContext2D, center: Vector2, offset: Vector2,
->>>>>>> c1ecf928
-
     playerPosition: Vector2,
     mapCenterPosition: Vector2,
     renderAsCompass: boolean,
@@ -130,7 +124,6 @@
 
         const mapCenterPos = mapPositionOverride.current ?? playerPos;
 
-<<<<<<< HEAD
         const unscaledOffset = toMinimapCoordinate(
             mapCenterPos,
             mapCenterPos,
@@ -138,10 +131,6 @@
             ctx.canvas.height,
             zoomLevel,
             1);
-=======
-        const offset = toMinimapCoordinate(mapCenterPos, mapCenterPos, ctx.canvas.width * zoomLevel,
-            ctx.canvas.height * zoomLevel);
->>>>>>> c1ecf928
 
         const mapRendererParameters: MapRendererParameters = {
             angle,
