import { getMap } from '@/logic/map';
import { toMinimapCoordinate } from '@/logic/tiles';
import { MapRendererParameters } from './useMinimapRenderer';

export default function drawMapTiles(params: MapRendererParameters) {
    const {
<<<<<<< HEAD
        context: ctx,
        centerX,
        centerY,
=======
        context: ctx, center, offset,
>>>>>>> c1ecf928

        mapCenterPosition: mapCenterPos,
        renderAsCompass,
        zoomLevel,
        angle,
    } = params;

<<<<<<< HEAD
    const map = getMap(
        mapCenterPos,
        ctx.canvas.width,
        ctx.canvas.height,
        zoomLevel,
=======
    const tiles = getMapTiles(mapCenterPos, ctx.canvas.width * zoomLevel, ctx.canvas.height * zoomLevel,
>>>>>>> c1ecf928
        renderAsCompass ? -angle : 0);

    const tileVisualSize = 256 * map.tileScale;

    const tileScaledOffset = toMinimapCoordinate(
        mapCenterPos,
        mapCenterPos,
        ctx.canvas.width,
        ctx.canvas.height,
        zoomLevel,
        map.tileScale);

    for (let x = 0; x < map.tiles.length; x++) {
        const row = map.tiles[x];
        for (let y = 0; y < row.length; y++) {
            const bitmap = row[y];

            if (!bitmap) {
                continue;
            }

            if (renderAsCompass) {
                ctx.save();
                ctx.translate(center.x, center.y);
                ctx.rotate(-angle);
<<<<<<< HEAD
                ctx.translate(-centerX, -centerY);
                ctx.drawImage(bitmap,
                    tileVisualSize / zoomLevel * x + centerX - tileScaledOffset.x / zoomLevel,
                    tileVisualSize / zoomLevel * y + centerY - tileScaledOffset.y / zoomLevel,
                    tileVisualSize / zoomLevel,
                    tileVisualSize / zoomLevel
                );
                ctx.restore();
            } else {
                ctx.drawImage(bitmap,
                    tileVisualSize / zoomLevel * x + centerX - tileScaledOffset.x / zoomLevel,
                    tileVisualSize / zoomLevel * y + centerY - tileScaledOffset.y / zoomLevel,
                    tileVisualSize / zoomLevel,
                    tileVisualSize / zoomLevel
                );
=======
                ctx.translate(-center.x, -center.y);
                ctx.drawImage(bitmap, bitmap.width / zoomLevel * x + center.x - offset.x / zoomLevel,
                    bitmap.height / zoomLevel * y + center.y - offset.y / zoomLevel, bitmap.width / zoomLevel,
                    bitmap.height / zoomLevel);
                ctx.restore();
            } else {
                ctx.drawImage(bitmap, bitmap.width / zoomLevel * x + center.x - offset.x / zoomLevel,
                    bitmap.height / zoomLevel * y + center.y - offset.y / zoomLevel, bitmap.width / zoomLevel,
                    bitmap.height / zoomLevel);
>>>>>>> c1ecf928
            }
        }
    }

    return map.markers;
}<|MERGE_RESOLUTION|>--- conflicted
+++ resolved
@@ -4,13 +4,8 @@
 
 export default function drawMapTiles(params: MapRendererParameters) {
     const {
-<<<<<<< HEAD
         context: ctx,
-        centerX,
-        centerY,
-=======
-        context: ctx, center, offset,
->>>>>>> c1ecf928
+        center,
 
         mapCenterPosition: mapCenterPos,
         renderAsCompass,
@@ -18,15 +13,11 @@
         angle,
     } = params;
 
-<<<<<<< HEAD
     const map = getMap(
         mapCenterPos,
         ctx.canvas.width,
         ctx.canvas.height,
         zoomLevel,
-=======
-    const tiles = getMapTiles(mapCenterPos, ctx.canvas.width * zoomLevel, ctx.canvas.height * zoomLevel,
->>>>>>> c1ecf928
         renderAsCompass ? -angle : 0);
 
     const tileVisualSize = 256 * map.tileScale;
@@ -52,33 +43,21 @@
                 ctx.save();
                 ctx.translate(center.x, center.y);
                 ctx.rotate(-angle);
-<<<<<<< HEAD
-                ctx.translate(-centerX, -centerY);
+                ctx.translate(-center.x, -center.y);
                 ctx.drawImage(bitmap,
-                    tileVisualSize / zoomLevel * x + centerX - tileScaledOffset.x / zoomLevel,
-                    tileVisualSize / zoomLevel * y + centerY - tileScaledOffset.y / zoomLevel,
+                    tileVisualSize / zoomLevel * x + center.x - tileScaledOffset.x / zoomLevel,
+                    tileVisualSize / zoomLevel * y + center.y - tileScaledOffset.y / zoomLevel,
                     tileVisualSize / zoomLevel,
                     tileVisualSize / zoomLevel
                 );
                 ctx.restore();
             } else {
                 ctx.drawImage(bitmap,
-                    tileVisualSize / zoomLevel * x + centerX - tileScaledOffset.x / zoomLevel,
-                    tileVisualSize / zoomLevel * y + centerY - tileScaledOffset.y / zoomLevel,
+                    tileVisualSize / zoomLevel * x + center.x - tileScaledOffset.x / zoomLevel,
+                    tileVisualSize / zoomLevel * y + center.y - tileScaledOffset.y / zoomLevel,
                     tileVisualSize / zoomLevel,
                     tileVisualSize / zoomLevel
                 );
-=======
-                ctx.translate(-center.x, -center.y);
-                ctx.drawImage(bitmap, bitmap.width / zoomLevel * x + center.x - offset.x / zoomLevel,
-                    bitmap.height / zoomLevel * y + center.y - offset.y / zoomLevel, bitmap.width / zoomLevel,
-                    bitmap.height / zoomLevel);
-                ctx.restore();
-            } else {
-                ctx.drawImage(bitmap, bitmap.width / zoomLevel * x + center.x - offset.x / zoomLevel,
-                    bitmap.height / zoomLevel * y + center.y - offset.y / zoomLevel, bitmap.width / zoomLevel,
-                    bitmap.height / zoomLevel);
->>>>>>> c1ecf928
             }
         }
     }
