import { toMinimapCoordinate } from '@/logic/tiles';
import { rotateAround } from '@/logic/util';
import { MapIconRendererParameters, MapRendererParameters } from './useMinimapRenderer';
import drawMapLabel from '@/Minimap/drawMapLabels';

export default function drawMapMarkers(params: MapRendererParameters, iconParams: MapIconRendererParameters, markers: Marker[]) {
    const {
<<<<<<< HEAD
        context: ctx,
        centerX,
        centerY,
        unscaledOffset: offset,
=======
        context: ctx, center, offset,
>>>>>>> c1ecf928

        playerPosition: playerPosition,
        mapCenterPosition: mapCenterPos,
        renderAsCompass,
        zoomLevel,
        angle,
    } = params;

    const {
        mapIconsCache,
        settings: iconSettings,
        showText,
        iconScale,
    } = iconParams;

    if (!iconSettings) {
        return;
    }

    for (const marker of markers) {
        const catSettings = iconSettings.categories[marker.category];
        if (!catSettings || !catSettings.visible) {
            continue;
        }

        const typeSettings = catSettings.types[marker.type];
        if (typeSettings && !typeSettings.visible) {
            continue;
        }

<<<<<<< HEAD
        const mapPos = toMinimapCoordinate(
            renderAsCompass ? playerPosition : mapCenterPos,
            marker.pos,
            ctx.canvas.width,
            ctx.canvas.height,
            zoomLevel,
            1);
=======
        const mapPos = toMinimapCoordinate(renderAsCompass ? playerPosition : mapCenterPos, marker.pos,
            ctx.canvas.width * zoomLevel, ctx.canvas.height * zoomLevel);
>>>>>>> c1ecf928
        const icon = mapIconsCache.getIcon(marker.type, marker.category);
        if (!icon) {
            continue;
        }
        const imgPosCorrected = {
            x: mapPos.x / zoomLevel - offset.x / zoomLevel + center.x,
            y: mapPos.y / zoomLevel - offset.y / zoomLevel + center.y,
        };

        if (renderAsCompass) {
            const rotated = rotateAround({x: center.x, y: center.y}, imgPosCorrected, -angle);
            ctx.drawImage(icon, rotated.x - icon.width / 2, rotated.y - icon.height / 2);
        } else {
            ctx.drawImage(icon, imgPosCorrected.x - icon.width / 2, imgPosCorrected.y - icon.height / 2);
        }

        if (showText && catSettings.showLabel && typeSettings.showLabel) {
            drawMapLabel(ctx, marker, iconScale, center, imgPosCorrected, angle, renderAsCompass, icon.height);
        }
    }
}<|MERGE_RESOLUTION|>--- conflicted
+++ resolved
@@ -1,19 +1,13 @@
 import { toMinimapCoordinate } from '@/logic/tiles';
 import { rotateAround } from '@/logic/util';
+import drawMapLabel from '@/Minimap/drawMapLabels';
 import { MapIconRendererParameters, MapRendererParameters } from './useMinimapRenderer';
-import drawMapLabel from '@/Minimap/drawMapLabels';
 
 export default function drawMapMarkers(params: MapRendererParameters, iconParams: MapIconRendererParameters, markers: Marker[]) {
     const {
-<<<<<<< HEAD
         context: ctx,
-        centerX,
-        centerY,
-        unscaledOffset: offset,
-=======
-        context: ctx, center, offset,
->>>>>>> c1ecf928
-
+        center,
+        unscaledOffset,
         playerPosition: playerPosition,
         mapCenterPosition: mapCenterPos,
         renderAsCompass,
@@ -43,7 +37,6 @@
             continue;
         }
 
-<<<<<<< HEAD
         const mapPos = toMinimapCoordinate(
             renderAsCompass ? playerPosition : mapCenterPos,
             marker.pos,
@@ -51,21 +44,17 @@
             ctx.canvas.height,
             zoomLevel,
             1);
-=======
-        const mapPos = toMinimapCoordinate(renderAsCompass ? playerPosition : mapCenterPos, marker.pos,
-            ctx.canvas.width * zoomLevel, ctx.canvas.height * zoomLevel);
->>>>>>> c1ecf928
         const icon = mapIconsCache.getIcon(marker.type, marker.category);
         if (!icon) {
             continue;
         }
         const imgPosCorrected = {
-            x: mapPos.x / zoomLevel - offset.x / zoomLevel + center.x,
-            y: mapPos.y / zoomLevel - offset.y / zoomLevel + center.y,
+            x: mapPos.x / zoomLevel - unscaledOffset.x / zoomLevel + center.x,
+            y: mapPos.y / zoomLevel - unscaledOffset.y / zoomLevel + center.y,
         };
 
         if (renderAsCompass) {
-            const rotated = rotateAround({x: center.x, y: center.y}, imgPosCorrected, -angle);
+            const rotated = rotateAround({ x: center.x, y: center.y }, imgPosCorrected, -angle);
             ctx.drawImage(icon, rotated.x - icon.width / 2, rotated.y - icon.height / 2);
         } else {
             ctx.drawImage(icon, imgPosCorrected.x - icon.width / 2, imgPosCorrected.y - icon.height / 2);
