--- conflicted
+++ resolved
@@ -6,16 +6,9 @@
 export default function drawMapMarkers(params: MapRendererParameters, iconParams: MapIconRendererParameters, markers: Marker[]) {
     const {
         context: ctx,
-<<<<<<< HEAD
-        centerX,
-        centerY,
-        offset,
-
-=======
         center,
         unscaledOffset,
         playerPosition: playerPosition,
->>>>>>> cd38e814
         mapCenterPosition: mapCenterPos,
         renderAsCompass,
         zoomLevel,
@@ -68,26 +61,7 @@
         }
 
         if (showText && catSettings.showLabel && typeSettings.showLabel) {
-<<<<<<< HEAD
-            ctx.textAlign = 'center';
-            ctx.font = Math.round(iconScale * 10) + 'px sans-serif';
-            ctx.lineWidth = 3;
-            ctx.strokeStyle = '#000';
-            ctx.fillStyle = '#fff';
-
-            const markerText = getIconName(marker.category, marker.name ?? marker.type);
-
-            if (renderAsCompass) {
-                const rotated = rotateAround({ x: centerX, y: centerY }, imgPosCorrected, -angle);
-                ctx.strokeText(markerText, rotated.x, rotated.y + icon.height);
-                ctx.fillText(markerText, rotated.x, rotated.y + icon.height);
-            } else {
-                ctx.strokeText(markerText, imgPosCorrected.x, imgPosCorrected.y + icon.height);
-                ctx.fillText(markerText, imgPosCorrected.x, imgPosCorrected.y + icon.height);
-            }
-=======
             drawMapLabel(ctx, marker, iconScale, center, imgPosCorrected, angle, renderAsCompass, icon.height);
->>>>>>> cd38e814
         }
     }
 }