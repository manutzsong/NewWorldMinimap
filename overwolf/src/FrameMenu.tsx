import clsx from 'clsx';
import produce from 'immer';
import React, { useContext } from 'react';
import { AppContext } from './contexts/AppContext';
import { globalLayers } from './globalLayers';
import ReturnIcon from './Icons/ReturnIcon';
<<<<<<< HEAD
import SelectIcon from './Icons/SelectIcon';
import UnselectIcon from './Icons/UnselectIcon';
import { SimpleStorageSetting, store, storeIconCategory, storeIconType } from './logic/storage';
=======
import { SimpleStorageSetting, store, storeIconCategory, storeIconType, zoomLevelSettingBounds } from './logic/storage';
>>>>>>> 2831e78a
import { compareNames } from './logic/util';
import { makeStyles } from './theme';

interface IProps {
    visible: boolean;
    onClose: () => void;
}

const useStyles = makeStyles()(theme => ({
    root: {
        display: 'grid',
        padding: theme.spacing(2),
        gap: theme.spacing(1),
        gridTemplateRows: '30px 1fr auto',
        gridTemplateColumns: '1fr 30px',
        gridTemplateAreas: '"title return" "content content" "footer footer"',

        background: theme.frameMenuBackground,
        color: theme.frameMenuColor,
        position: 'fixed',
        top: 0,
        left: 0,
        right: 0,
        bottom: 0,
        zIndex: globalLayers.frameMenu,
        backdropFilter: 'blur(10px)',
        marginTop: theme.headerHeight,
    },
    hidden: {
        display: 'none !important',
    },
    return: {
        background: 'transparent',
        border: 'none',
        color: theme.frameMenuColor,
        padding: 0,

        '&:focus': {
            outline: `1px solid ${theme.frameMenuColor}`,
        },
    },
    selectIcon: {
        background: 'transparent',
        border: 'none',
        color: theme.frameMenuColor,
        padding: 0,
        width: 18,
        height: 18,

        '&:focus': {
            outline: `1px solid ${theme.frameMenuColor}`,
        },
    },
    title: {
        gridArea: 'title',
        alignSelf: 'center',
        fontSize: 18,
    },
    content: {
        gridArea: 'content',
        overflowY: 'auto',
        maxHeight: '100%',

        '&::-webkit-scrollbar': {
            width: '10px',
        },

        '&::-webkit-scrollbar-thumb': {
            background: theme.scrollbarColor,
        },

        '& > details:not(:last-child)': {
            marginBottom: theme.spacing(1),
        },

        '& > details > summary': {
            fontSize: 16,
        },
    },
    footer: {
        gridArea: 'footer',
    },
    setting: {
        marginTop: theme.spacing(1),
    },
    checkbox: {
        '& > input[type="checkbox"]': {
            margin: theme.spacing(0, 1, 0, 0),
        },
    },
    range: {
        '& > input[type="range"]': {
            margin: theme.spacing(0, 1, 0, 0),
        },
    },
    select: {
        '& > select': {
            margin: theme.spacing(0, 1, 0, 0),
        },
    },
    summary: {
        outline: 'none',
        borderRadius: 3,
        padding: 2,

        '&:focus': {
            outline: 'none',
            background: 'rgba(255, 255, 255, 0.15)',
        },

        '&:hover': {
            outline: 'none',
            background: 'rgba(255, 255, 255, 0.33)',
        },
    },
    iconCategory: {
        display: 'flex',
        alignItems: 'center',

        '& > span': {
            flexGrow: 1,
        },
    },
    indent: {
        marginLeft: 19,
    },
    iconTypeContainer: {
        margin: theme.spacing(0, 0, 1, 3),
        display: 'grid',
        gridTemplateColumns: 'repeat(auto-fill, minmax(300px, 1fr))',
    },
}));

export default function FrameMenu(props: IProps) {
    const {
        onClose,
        visible,
    } = props;
    const context = useContext(AppContext);
    const { classes } = useStyles();

    function updateIconCategorySettings(name: string, value: boolean) {
        const settings = context.settings.iconSettings;
        storeIconCategory(name, value);
        if (settings) {
            return produce(settings, draft => {
                draft.categories[name].value = value;
            });
        }
        return settings;
    }

    function updateSimpleSetting<TKey extends keyof SimpleStorageSetting>(key: TKey, value: SimpleStorageSetting[TKey]) {
        store(key, value);
        context.update({ [key]: value });
    }

    function updateIconSettings(category: string, type: string, value: boolean) {
        const settings = context.settings.iconSettings;
        storeIconType(category, type, value);
        if (settings) {
            return produce(settings, draft => {
                draft.categories[category].types[type].value = value;
            });
        }
        return settings;
    }

    function selectAllIconsByCategory(category: string, value: boolean) {
        const settings = context.settings.iconSettings;
        if (settings) {
            return produce(settings, draft => {
                storeIconCategory(category, value);
                draft.categories[category].value = value;
                for (const type in draft.categories[category].types) {
                    draft.categories[category].types[type].value = value;
                    storeIconType(category, type, value);
                }
            });
        }
        return settings;
    }

    function renderIconFilterSettings() {
        if (!context.settings.iconSettings) {
            return null;
        }

        return Object.entries(context.settings.iconSettings.categories).sort(compareNames).map(([categoryKey, category]) => {
            const typeChildren = Object.entries(category.types).sort(compareNames).map(([typeKey, type]) => {
                return <p key={'FrameMenuType' + typeKey}>
                    <label className={classes.checkbox}>
                        <input
                            type='checkbox'
                            checked={type.value}
                            onChange={e => context.update({ iconSettings: updateIconSettings(categoryKey, typeKey, e.currentTarget.checked) })}
                        />
                        {type.name}
                    </label>
                </p>;
            });

            return <details key={'FrameMenuCat' + categoryKey}>
                <summary className={clsx(classes.summary, classes.iconCategory)}>
                    <label className={classes.checkbox}>
                        <input
                            type='checkbox'
                            checked={category.value}
                            onChange={e => context.update({ iconSettings: updateIconCategorySettings(categoryKey, e.currentTarget.checked) })}
                        />
                        {category.name}
                    </label>
                    <span />
                    <button className={classes.selectIcon} onClick={() => context.update({ iconSettings: selectAllIconsByCategory(categoryKey, true) })}>
                        <SelectIcon />
                    </button>
                    <button className={classes.selectIcon} onClick={() => context.update({ iconSettings: selectAllIconsByCategory(categoryKey, false) })}>
                        <UnselectIcon />
                    </button>
                </summary>
                <div className={classes.iconTypeContainer}>
                    {typeChildren}
                </div>
            </details>;
        });
    }

    return <div className={clsx(classes.root, !visible && classes.hidden)}>
        <button className={classes.return} onClick={onClose}>
            <ReturnIcon />
        </button>
        <h2 className={classes.title}>Options</h2>
        <span className={classes.footer}>Open this menu at any time by right-clicking in the application.</span>
        <div className={classes.content}>
            <details>
                <summary className={classes.summary}>This window</summary>
                <div className={classes.indent}>
                    <div className={classes.setting}>
                        <label className={classes.checkbox}>
                            <input
                                type='checkbox'
                                checked={context.settings.transparentHeader}
                                onChange={e => updateSimpleSetting('transparentHeader', e.currentTarget.checked)}
                            />
                            Transparent header
                        </label>
                    </div>
                    <div className={classes.setting} hidden>
                        <label className={classes.checkbox}>
                            <input
                                type='checkbox'
                                checked={context.settings.transparentToolbar}
                                onChange={e => updateSimpleSetting('transparentToolbar', e.currentTarget.checked)}
                            />
                            Transparent toolbar
                        </label>
                    </div>
                    <div className={classes.setting}>
                        <label className={classes.checkbox}>
                            <input
                                type='checkbox'
                                checked={context.settings.showHeader}
                                onChange={e => updateSimpleSetting('showHeader', e.currentTarget.checked)}
                            />
                            Show header
                        </label>
                    </div>
                    <div className={classes.setting} hidden>
                        <label className={classes.checkbox}>
                            <input
                                type='checkbox'
                                checked={context.settings.showToolbar}
                                onChange={e => updateSimpleSetting('showToolbar', e.currentTarget.checked)}
                            />
                            Show toolbar
                        </label>
                    </div>
                    <div className={classes.setting}>
                        <label className={classes.range}>
                            <input
                                type='range'
                                value={zoomLevelSettingBounds[1] - context.settings.zoomLevel}
                                min='0'
                                max={zoomLevelSettingBounds[1] - zoomLevelSettingBounds[0]}
                                step='0.1'
                                onChange={e => {
                                    const newValue = zoomLevelSettingBounds[1] - e.currentTarget.valueAsNumber;
                                    updateSimpleSetting('zoomLevel', newValue);
                                }}
                            />
                            Zoom Level
                        </label>
                    </div>
                    <div className={classes.setting}>
                        <label className={classes.range}>
                            <input
                                type='range'
                                value={context.settings.iconScale}
                                min='0.5'
                                max='5'
                                step='0.1'
                                onChange={e => updateSimpleSetting('iconScale', e.currentTarget.valueAsNumber)}
                            />
                            Icon Scale
                        </label>
                    </div>
                    <div className={classes.setting}>
                        <label className={classes.checkbox}>
                            <input
                                type='checkbox'
                                checked={context.settings.showText}
                                onChange={e => updateSimpleSetting('showText', e.currentTarget.checked)}
                            />
                            Show text
                        </label>
                    </div>
                    <div className={classes.setting}>
                        <label className={classes.select}>
                            <select
                                value={context.settings.interpolation}
                                onChange={e => updateSimpleSetting('interpolation', e.currentTarget.value)}
                            >
                                <option value='none'>None</option>
                                <option value='linear'>Linear Interpolation</option>
                                <option value='cosine'>Cosine Interpolation</option>
                            </select>
                            Location Interpolation
                        </label>
                    </div>
                </div>
            </details>
            <details>
                <summary className={classes.summary}>In-game overlay window</summary>
                <div className={classes.indent}>
                    <div className={classes.setting}>
                        <label className={classes.checkbox}>
                            <input
                                type='checkbox'
                                checked={context.settings.compassMode}
                                onChange={e => {
                                    store('compassMode', e.currentTarget.checked);
                                    context.update({ compassMode: e.currentTarget.checked });
                                }}
                            />
                            Overlay Compass Mode
                        </label>
                    </div>
                    <div className={classes.setting}>
                        <label className={classes.range}>
                            <input
                                type='range'
                                value={context.settings.opacity}
                                min='0.1'
                                max='1'
                                step='0.05'
                                onChange={e => updateSimpleSetting('opacity', e.currentTarget.valueAsNumber)}
                            />
                            Overlay Opacity
                        </label>
                    </div>
                    <div className={classes.setting}>
                        <label className={classes.select}>
                            <select
                                value={context.settings.shape}
                                onChange={e => updateSimpleSetting('shape', e.currentTarget.value)}
                            >
                                <option value='none'>Rectangular</option>
                                <option value='ellipse(50% 50%)'>Ellipse</option>
                                <option value='polygon(50% 0, 100% 50%, 50% 100%, 0 50%)'>Diamond</option>
                            </select>
                            Overlay Shape
                        </label>
                    </div>
                </div>
            </details>
            <details>
                <summary className={classes.summary}>Icon Categories</summary>
                <div className={classes.indent}>
                    {renderIconFilterSettings()}
                </div>
            </details>
        </div>
    </div>;
}<|MERGE_RESOLUTION|>--- conflicted
+++ resolved
@@ -4,13 +4,9 @@
 import { AppContext } from './contexts/AppContext';
 import { globalLayers } from './globalLayers';
 import ReturnIcon from './Icons/ReturnIcon';
-<<<<<<< HEAD
 import SelectIcon from './Icons/SelectIcon';
 import UnselectIcon from './Icons/UnselectIcon';
-import { SimpleStorageSetting, store, storeIconCategory, storeIconType } from './logic/storage';
-=======
 import { SimpleStorageSetting, store, storeIconCategory, storeIconType, zoomLevelSettingBounds } from './logic/storage';
->>>>>>> 2831e78a
 import { compareNames } from './logic/util';
 import { makeStyles } from './theme';
 
