--- conflicted
+++ resolved
@@ -66,8 +66,10 @@
             "shapeDiamond": "Diamond"
         },
         "icon": {
-<<<<<<< HEAD
-            "_": "Icons"
+            "_": "Icons",
+            "toggleAll": "Toggle all",
+            "toggleVisible": "Toggle visibility",
+            "toggleShowLabel": "Toggle whether this icon's label is shown"
         },
         "friend": {
             "_": "Friends",
@@ -78,12 +80,6 @@
             "friends": "Your friends",
             "friendsTooltip": "List of your friends. One friend code per line.",
             "regenerate": "Generate a new friend code if you don't want to let certain people trace you any longer."
-=======
-            "_": "Icons",
-            "toggleAll": "Toggle all",
-            "toggleVisible": "Toggle visibility",
-            "toggleShowLabel": "Toggle whether this icon's label is shown"
->>>>>>> e7eafcee
         }
     }
 }