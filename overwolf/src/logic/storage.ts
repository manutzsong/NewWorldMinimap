--- conflicted
+++ resolved
@@ -26,12 +26,9 @@
     townZoomLevel: 1,
     townZoom: true,
     interpolation: 'cosine-interpolation' as Interpolation,
-<<<<<<< HEAD
     shareLocation: false,
     friends: '',
-=======
     resamplingRate: 30,
->>>>>>> e7eafcee
     lastKnownPosition: debugLocations.default,
 };
 
