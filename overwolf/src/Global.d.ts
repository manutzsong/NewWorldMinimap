--- conflicted
+++ resolved
@@ -54,19 +54,10 @@
     map: string | undefined,
     name: string | undefined,
     world: string | undefined,
-<<<<<<< HEAD
-}
-=======
-}
-
-declare type FriendData = {
-    name: string,
-    location: Vector2,
 }
 
 type AnimationInterpolation =
     | 'none'
     | 'cosine'
     | 'linear'
-    ;
->>>>>>> 233a045d
+    ;