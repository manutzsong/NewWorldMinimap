import clsx from 'clsx';
import React, { useContext, useEffect, useRef, useState } from 'react';
import { OWHotkeys, OWWindow } from '@overwolf/overwolf-api-ts/dist';
import { AppContext } from './contexts/AppContext';
import { globalLayers } from './globalLayers';
import CloseIcon from './Icons/CloseIcon';
import DesktopWindowIcon from './Icons/DesktopWindowIcon';
<<<<<<< HEAD
import { getBackgroundController } from './OverwolfWindows/background/background';
import { windowNames } from './OverwolfWindows/consts';
=======
import { BackgroundControllerWindow } from './OverwolfWindows/background/background';
import { hotkeys, newWorldId, windowNames } from './OverwolfWindows/consts';
>>>>>>> 5f3b7133
import { inGameAppTitle } from './OverwolfWindows/in_game/in_game';
import { makeStyles } from './theme';

import WindowState = overwolf.windows.WindowStateEx;

const resizeMargin = 5;

const useStyles = makeStyles()(theme => ({
    root: {
        display: 'flex',

        background: theme.headerBackground,
        color: theme.headerColor,
        height: 32,
        flexShrink: 0,
        overflow: 'hidden',
        zIndex: globalLayers.header,
    },
    transparent: {
        background: 'rgba(0, 0, 0, 0.01)',
    },
    hidden: {
        display: 'none !important',
    },
    draggable: {
        flexGrow: 1,

        display: 'flex',
        alignItems: 'center',
        paddingLeft: theme.spacing(1),
        cursor: 'move',
    },
    hotkey: {
        marginLeft: '0.5em',
        opacity: 0.5,
    },
    controlButton: {
        width: 42,
        background: 'transparent',
        border: 'none',
        color: '#fff',

        outline: 'none',

        '&:hover': {
            background: theme.headerButtonHover,
        },

        '&:active': {
            background: theme.headerButtonPress,
        },

        '&:focus': {
            outline: 'none',
        },

        '& > svg': {
            width: 30,
            height: 30,
        },
    },
    close: {
        '&:hover': {
            background: theme.headerCloseHover,
        },
        '&:active': {
            background: theme.headerClosePress,
        },
    },
    resize: {
        position: 'fixed',
        zIndex: globalLayers.resizeGrips,
        background: 'rgba(0, 0, 0, 0.01)',

        '&.n': {
            top: 0,
            left: resizeMargin,
            right: resizeMargin,
            height: resizeMargin,
            cursor: 'n-resize',
        },

        '&.nw': {
            top: 0,
            left: 0,
            width: resizeMargin,
            height: resizeMargin,
            cursor: 'nw-resize',
        },

        '&.ne': {
            top: 0,
            right: 0,
            width: resizeMargin,
            height: resizeMargin,
            cursor: 'ne-resize',
        },

        '&.w': {
            top: resizeMargin,
            left: 0,
            width: resizeMargin,
            bottom: resizeMargin,
            cursor: 'w-resize',
        },

        '&.e': {
            top: resizeMargin,
            right: 0,
            width: resizeMargin,
            bottom: resizeMargin,
            cursor: 'e-resize',
        },

        '&.sw': {
            left: 0,
            width: resizeMargin,
            height: resizeMargin,
            bottom: 0,
            cursor: 'sw-resize',
        },

        '&.se': {
            right: 0,
            width: resizeMargin,
            height: resizeMargin,
            bottom: 0,
            cursor: 'se-resize',
        },

        '&.s': {
            left: resizeMargin,
            right: resizeMargin,
            height: resizeMargin,
            bottom: 0,
            cursor: 's-resize',
        },
    },
}));

const backgroundController = getBackgroundController();
export default function InGameHeader() {
    const context = useContext(AppContext);
    const { classes } = useStyles();
    const [inGameWindow] = useState(() => {
        return new OWWindow(windowNames.inGame);
    });
    const [inGameWindowId, setInGameWindowId] = useState<string>();
<<<<<<< HEAD

    const useTransparency = context.value.transparentHeader && context.gameRunning;
=======
    const [backgroundController] = useState(() => {
        // Each window has its own BackgroundController, due to how modules are loaded with webpack
        // Make sure to get the instance from the background window, as that is the one with the correct state
        return (overwolf.windows.getMainWindow().window as BackgroundControllerWindow).backgroundController;
    });
    const [hotkeyText, setHotkeyText] = useState<string>();
>>>>>>> 5f3b7133

    const draggable = useRef<HTMLDivElement | null>(null);

    useEffect(() => {
        overwolf.windows.getCurrentWindow(windowResult => {
            if (windowResult.success) {
                setInGameWindowId(windowResult.window.id);
            }
        });

        OWHotkeys.onHotkeyDown(hotkeys.toggleInGame, async function () {
            const inGameState = await inGameWindow.getWindowState();

            if (inGameState.window_state === WindowState.NORMAL || inGameState.window_state === WindowState.MAXIMIZED) {
                inGameWindow.minimize();
            } else if (inGameState.window_state === WindowState.MINIMIZED || inGameState.window_state === WindowState.CLOSED) {
                backgroundController.openWindow('inGame');
            }
        });

        OWHotkeys.getHotkeyText(hotkeys.toggleInGame, newWorldId).then(hotkeyText => {
            setHotkeyText(hotkeyText);
        });
    }, []);

    useEffect(() => {
        if (draggable.current) {
            inGameWindow.dragMove(draggable.current);
        }
    }, [draggable.current]);

    function createHandleDragTop(dragEdge: overwolf.windows.enums.WindowDragEdge) {
        return function (e: React.MouseEvent<HTMLElement>) {
            if (inGameWindowId) {
                e.preventDefault();
                overwolf.windows.dragResize(inGameWindowId, dragEdge);
            }
        };
    }

    function handleShowDesktopWindow() {
        backgroundController.openWindow('desktop');
    }

    function handleClose() {
        backgroundController.closeWindow('inGame');
    }

    return <>
        <header className={clsx(classes.root, useTransparency && classes.transparent, !context.value.showHeader && classes.hidden)}>
            <div ref={draggable} className={classes.draggable}>
                <span>{inGameAppTitle}</span>
                {hotkeyText && <span className={classes.hotkey}>({hotkeyText})</span>}
            </div>
            <button className={clsx(classes.controlButton)} onClick={handleShowDesktopWindow}>
                <DesktopWindowIcon />
            </button>
            <button className={clsx(classes.controlButton, classes.close)} onClick={handleClose}>
                <CloseIcon />
            </button>
        </header>
        <div className={clsx(classes.resize, 'n')} onMouseDown={createHandleDragTop(overwolf.windows.enums.WindowDragEdge.Top)} />
        <div className={clsx(classes.resize, 'nw')} onMouseDown={createHandleDragTop(overwolf.windows.enums.WindowDragEdge.TopLeft)} />
        <div className={clsx(classes.resize, 'ne')} onMouseDown={createHandleDragTop(overwolf.windows.enums.WindowDragEdge.TopRight)} />
        <div className={clsx(classes.resize, 'w')} onMouseDown={createHandleDragTop(overwolf.windows.enums.WindowDragEdge.Left)} />
        <div className={clsx(classes.resize, 'e')} onMouseDown={createHandleDragTop(overwolf.windows.enums.WindowDragEdge.Right)} />
        <div className={clsx(classes.resize, 'sw')} onMouseDown={createHandleDragTop(overwolf.windows.enums.WindowDragEdge.BottomLeft)} />
        <div className={clsx(classes.resize, 'se')} onMouseDown={createHandleDragTop(overwolf.windows.enums.WindowDragEdge.BottomRight)} />
        <div className={clsx(classes.resize, 's')} onMouseDown={createHandleDragTop(overwolf.windows.enums.WindowDragEdge.Bottom)} />
    </>;
}<|MERGE_RESOLUTION|>--- conflicted
+++ resolved
@@ -5,13 +5,8 @@
 import { globalLayers } from './globalLayers';
 import CloseIcon from './Icons/CloseIcon';
 import DesktopWindowIcon from './Icons/DesktopWindowIcon';
-<<<<<<< HEAD
 import { getBackgroundController } from './OverwolfWindows/background/background';
-import { windowNames } from './OverwolfWindows/consts';
-=======
-import { BackgroundControllerWindow } from './OverwolfWindows/background/background';
 import { hotkeys, newWorldId, windowNames } from './OverwolfWindows/consts';
->>>>>>> 5f3b7133
 import { inGameAppTitle } from './OverwolfWindows/in_game/in_game';
 import { makeStyles } from './theme';
 
@@ -160,17 +155,8 @@
         return new OWWindow(windowNames.inGame);
     });
     const [inGameWindowId, setInGameWindowId] = useState<string>();
-<<<<<<< HEAD
-
     const useTransparency = context.value.transparentHeader && context.gameRunning;
-=======
-    const [backgroundController] = useState(() => {
-        // Each window has its own BackgroundController, due to how modules are loaded with webpack
-        // Make sure to get the instance from the background window, as that is the one with the correct state
-        return (overwolf.windows.getMainWindow().window as BackgroundControllerWindow).backgroundController;
-    });
     const [hotkeyText, setHotkeyText] = useState<string>();
->>>>>>> 5f3b7133
 
     const draggable = useRef<HTMLDivElement | null>(null);
 
